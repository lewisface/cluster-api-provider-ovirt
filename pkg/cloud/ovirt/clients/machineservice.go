--- conflicted
+++ resolved
@@ -7,10 +7,7 @@
 
 import (
 	"fmt"
-<<<<<<< HEAD
-=======
 	"math"
->>>>>>> 330022c2
 	"time"
 
 	"github.com/openshift/cluster-api/pkg/util"
@@ -129,7 +126,7 @@
 	klog.Infof("creating VM: %v", vm.MustName())
 	response, err := is.Connection.SystemService().VmsService().Add().Vm(vm).Send()
 	if err != nil {
-		klog.Errorf("Failed creating VM : %v", err)
+		klog.Errorf("Failed creating VM", err)
 		return nil, err
 	}
 
@@ -158,11 +155,7 @@
 		Tag(ovirtsdk.NewTagBuilder().Name(machine.Labels["machine.openshift.io/cluster-api-cluster"]).MustBuild()).
 		Send()
 	if err != nil {
-<<<<<<< HEAD
-		klog.Errorf("Failed to add tag to VM : %v - skipping", err)
-=======
 		klog.Errorf("Failed to add tag to VM, skipping", err)
->>>>>>> 330022c2
 	}
 
 	return &Instance{response.MustVm()}, nil
@@ -230,7 +223,7 @@
 	if err != nil {
 		return err
 	}
-	err = util.PollImmediate(time.Second*10, time.Minute*5, func() (bool, error) {
+	err = util.PollImmediate(time.Second * 10, time.Minute * 5, func() (bool, error) {
 		vmResponse, err := vmService.Get().Send()
 		if err != nil {
 			return false, nil
@@ -240,14 +233,14 @@
 			return false, err
 		}
 
-		return vm.MustStatus() == ovirtsdk.VMSTATUS_DOWN, nil
+		return  vm.MustStatus() == ovirtsdk.VMSTATUS_DOWN, nil
 	})
 	_, err = vmService.Remove().Send()
 
 	// poll till VM doesn't exist
-	err = util.PollImmediate(time.Second*10, time.Minute*5, func() (bool, error) {
+	err = util.PollImmediate(time.Second * 10, time.Minute * 5, func() (bool, error) {
 		_, err := vmService.Get().Send()
-		return err != nil, nil
+		return  err != nil, nil
 	})
 	return err
 }
@@ -283,7 +276,7 @@
 // Get VM by ID or Name
 func (is *InstanceService) GetVm(machine machinev1.Machine) (instance *Instance, err error) {
 	if machine.Spec.ProviderID != nil && *machine.Spec.ProviderID != "" {
-		klog.Infof("Fetching VM by ID: %v", machine.Spec.ProviderID)
+		klog.Infof("Fetching VM by ID: %s", machine.Spec.ProviderID)
 		instance, err = is.GetVmByID(*machine.Spec.ProviderID)
 		if err == nil {
 			return instance, err
